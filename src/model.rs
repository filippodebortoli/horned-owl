//! This module implements the basic data data structure for OWL2.

//! # Overview
//!
//! This module consists of a core data model, most of which are
//! concrete implementations.
//!
//! An `Ontology` is represented with an interface similar to a
//! `HashSet` but using a trait. No methods are provided to search or
//! access the contents of an `Ontology` which are instead provided by
//! [implementations](../ontology/index.html). Each `Ontology` is a set of
//! `AnnotatedComponent` instances, which consists of an `Component` and a set
//! of `Annotation`. The `Component` itself is a large enum representing
//! the different axioms that OWL2 supports.

//! Efficiency is gained from the use of an IRI which is a newtype
//! over an `Rc<String>`.

//! # Naming
//!
//! The OWL specification is large and complicated. This library,
//! therefore, takes efforts to be as regular and predictable as
//! possible. Names have been chosen to reflect the OWL structural
//! specification, (see <https://www.w3.org/TR/owl2-syntax/>).
//!
//! The core data structures use both C-style structs and tuples
//! structs. The aim is for this to maximize usability.

//! The rules are as follows:
//! 1. Use tuples where all the entities are of the same type and
//! semantically equivalent
//! 2. Use structs where entities are not equivalent.
//! 3. Where values are equivalent and bounded in number to two, use a
//! tuple with two values.
//! 4. Where values are equivalent, but unbounded, use a Vec, either as
//! part of a tuple or struct.
//! 5. Where structs are used, variables names should be short,
//! identify the type is unique, or be descriptive if not.

//! # Example
//! - Rule 1:
//! ```
//! # use horned_owl::model::*;
//! // TransitiveObjectProperty(ObjectProperty)
//! let b = Build::new_rc();
//! let top = TransitiveObjectProperty(ObjectPropertyExpression::ObjectProperty
//!                          (b.object_property("http://www.example.com/op")));
//! ```
//! - Rule 2:
//! ```
//! # use horned_owl::model::*;
//! // ObjectSomeValuesFrom{ope:PropertyExpression, ce:ClassExpression}
//! let b = Build::new_rc();
//! let some = ClassExpression::ObjectSomeValuesFrom{
//!                 ope: b.object_property("http://www.example.com/p").into(),
//!                 bce: b.class("http://www.example.com/c").into()
//! };
//! ```
//! - Rule 3:
//! ```
//! # use horned_owl::model::*;
//! // InverseObjectProperty(ObjectProperty, ObjectProperty)
//! let b = Build::new_rc();
//! let iop = InverseObjectProperties
//!             (b.object_property("http://www.example.com/op1"),
//!              b.object_property("http://www.example.com/op2"));
//! ```
//! - Rule 4:
//! ```
//! # use horned_owl::model::*;
//! // EquivalentClasses(Vec<ClassExpression>)
//! let b = Build::new_rc();
//! let ec = EquivalentClasses
//!           (vec!(b.class("http://www.example.com/op1").into(),
//!                 b.class("http://www.example.com/op2").into()));
//! ```
//! - Rule 5:
//! ```
//! //ObjectPropertyAssertion {
//! //ope: ObjectPropertyExpression,
//! //from: Individual,
//! //to: Individual,
//! //}
//! # use horned_owl::model::*;
//! let b = Build::new_rc();
//! let opa = ObjectPropertyAssertion {
//!     ope: b.object_property("http://www.example.com/op").into(),
//!     from: b.named_individual("http://www.example.com/i1").into(),
//!     to: b.named_individual("http://www.example.com/i2").into(),
//! };
//! ```
use std::borrow::Borrow;
use std::cell::RefCell;
use std::cmp::Ordering;
use std::collections::BTreeSet;
use std::convert::{TryFrom, TryInto};
use std::fmt::Debug;
use std::fmt::Display;
use std::fmt::Formatter;
use std::hash::Hash;
use std::hash::Hasher;
use std::iter::FromIterator;
use std::ops::Deref;
use std::rc::Rc;
use std::sync::Arc;

use crate::vocab::Facet;

/// An
/// [IRI](https://en.wikipedia.org/wiki/Internationalized_Resource_Identifier)
/// is an internationalized version of an URI/URL.
///
/// Here, we represent it as a simple `Borrow<str>`. IRIs are produced
/// using a `Build` instance, which allows for caching of the
/// underlying data.
///
/// No attempt is made to ensure that the IRI is valid with respect to
/// the specification. This can be achieved through
/// [`as_oxiri`](IRI::as_oxiri) method which both validates and also
/// provides access to the constituent parts.
#[derive(Clone, Debug, Eq, PartialEq, Hash, PartialOrd, Ord)]
pub struct IRI<A>(pub(crate) A);

/// A trait for representing IRIs.
/// 
/// It collects a list of trait bounds necessary to handle IRIs using [String]-like 
/// types as the underlying data structure.
pub trait ForIRI:
    AsRef<str>
    + Borrow<str>
    + Clone
    + Debug
    + Deref<Target = str>
    + Eq
    + From<String>
    + Hash
    + PartialEq
    + Ord
    + PartialOrd
{
}

impl<T: ?Sized> ForIRI for T where
    T: AsRef<str>
        + Borrow<str>
        + Clone
        + Debug
        + Deref<Target = str>
        + Eq
        + From<String>
        + Hash
        + PartialEq
        + Ord
        + PartialOrd
{
}

pub type RcStr = Rc<str>;
pub type ArcStr = Arc<str>;

impl<A: Clone> IRI<A> {
    pub fn underlying(&self) -> A {
        self.0.clone()
    }
}

impl<A: Deref<Target = str>> Deref for IRI<A> {
    type Target = str;

    fn deref(&self) -> &Self::Target {
        self.0.deref()
    }
}

impl<A: AsRef<str>> AsRef<str> for IRI<A> {
    fn as_ref(&self) -> &str {
        self.0.as_ref()
    }
}

impl<A: Borrow<str>> Borrow<str> for IRI<A> {
    fn borrow(&self) -> &str {
        self.0.borrow()
    }
}

impl From<&IRI<RcStr>> for RcStr {
    fn from(i: &IRI<RcStr>) -> RcStr {
        i.0.clone()
    }
}

impl From<IRI<RcStr>> for RcStr {
    fn from(i: IRI<RcStr>) -> RcStr {
        i.0
    }
}

impl<A: Borrow<str>> From<&IRI<A>> for String {
    fn from(i: &IRI<A>) -> String {
        i.0.borrow().to_string()
    }
}

impl<A: Borrow<str>> From<IRI<A>> for String {
    fn from(i: IRI<A>) -> String {
        i.0.borrow().to_string()
    }
}

impl<A: Borrow<str>> Display for IRI<A> {
    fn fmt(&self, f: &mut Formatter<'_>) -> ::std::fmt::Result {
        f.write_str(self.0.borrow())
    }
}

/// A builder for [IRIs](IRI), [named entities](NamedEntity) and 
/// [anonymous individuals](AnonymousIndividual).
///
/// # Examples
/// 
/// ```
/// # use horned_owl::model::*;
/// # use std::rc::Rc;
/// let builder: Build<Rc<str>> = Build::new();
/// 
/// let anon = builder.anon("_000000001");
/// 
/// let iri_string = "http://www.example.com/#A";
/// let iri = builder.iri(iri_string);
/// 
/// let cl  = builder.class(iri_string);
/// let cl_iri = IRI::from(cl);
/// 
/// assert_eq!(iri, cl_iri);
/// ```
/// # Implementation details
/// 
/// Using an internal cache, we ensure that if we use the same builder to create
/// two instances using the same IRI, they will use the same object in memory.
/// Equality, ordering and hashing are conserved across different builders,
/// which allows for the combination of different instances without consequences
/// (save for increased memory use).
/// 
/// [Interior mutability](RefCell) is used to dispatch new objects from an immutable builder.

// Currently `Build` uses Rc/RefCell, as does IRI which limits this
// library to a single thread, as does the use of Rc in IRI. One or
// both could be replaced by traits or enums straight-forwardly
// enough, to enable threading.
#[derive(Debug, Default)]
pub struct Build<A>(
    RefCell<BTreeSet<IRI<A>>>,
    RefCell<BTreeSet<AnonymousIndividual<A>>>,
);

impl<A> Build<A> {
    pub fn new() -> Build<A> {
        Build(RefCell::new(BTreeSet::new()), RefCell::new(BTreeSet::new()))
    }
}

impl<A: Borrow<str> + Clone + From<String> + Ord> Build<A> {
    /// Constructs a new `AnonymousIndividual`
    ///
    /// # Examples
    ///
    /// ```
    /// # use horned_owl::model::*;
    /// let b = Build::new_rc();
    /// let anon = b.anon("anon00001");
    /// assert_eq!("anon00001", String::from(anon));
    /// ```
    pub fn anon<S: Borrow<str>>(&self, s: S) -> AnonymousIndividual<A> {
        let mut cache = self.1.borrow_mut();
        if let Some(anon) = cache.get(s.borrow()) {
            anon.clone()
        } else {
            let anon = AnonymousIndividual(s.borrow().to_string().into());
            cache.insert(anon.clone());
            anon
        }
    }

    /// Constructs a new `IRI`
    ///
    /// # Examples
    ///
    /// ```
    /// # use horned_owl::model::*;
    /// let b = Build::new_rc();
    /// let iri = b.iri("http://www.example.com");
    /// assert_eq!("http://www.example.com", String::from(iri));
    /// ```
    pub fn iri<S: Borrow<str>>(&self, s: S) -> IRI<A> {
        let mut cache = self.0.borrow_mut();
        if let Some(iri) = cache.get(s.borrow()) {
            iri.clone()
        } else {
            let iri = IRI(s.borrow().to_string().into());
            cache.insert(iri.clone());
            iri
        }
    }

    /// Constructs a new `Class`.

    ///
    /// # Examples
    ///
    /// ```
    /// # use horned_owl::model::*;
    /// let b = Build::new_rc();
    /// let c1 = b.class("http://www.example.com".to_string());
    /// let c2 = b.class("http://www.example.com");
    ///
    /// assert_eq!(c1, c2);
    /// ```
    ///
    pub fn class<S>(&self, s: S) -> Class<A>
    where
        S: Borrow<str>,
    {
        Class(self.iri(s))
    }

    /// Constructs a new `ObjectProperty`.
    ///
    /// # Examples
    ///
    /// ```
    /// # use horned_owl::model::*;
    /// let b = Build::new_rc();
    /// let obp1 = b.object_property("http://www.example.com".to_string());
    /// let obp2 = b.object_property("http://www.example.com");
    ///
    /// assert_eq!(obp1, obp2);
    /// ```
    pub fn object_property<S>(&self, s: S) -> ObjectProperty<A>
    where
        S: Borrow<str>,
    {
        ObjectProperty(self.iri(s))
    }

    /// Constructs a new `AnnotationProperty`.
    ///
    /// # Examples
    ///
    /// ```
    /// # use horned_owl::model::*;
    /// let b = Build::new_rc();
    /// let anp1 = b.annotation_property("http://www.example.com".to_string());
    /// let anp2 = b.annotation_property("http://www.example.com");
    ///
    /// assert_eq!(anp1, anp2);
    /// ```
    pub fn annotation_property<S>(&self, s: S) -> AnnotationProperty<A>
    where
        S: Borrow<str>,
    {
        AnnotationProperty(self.iri(s))
    }

    /// Constructs a new `DataProperty`.
    ///
    /// # Examples
    ///
    /// ```
    /// # use horned_owl::model::*;
    /// let b = Build::new_rc();
    /// let dp1 = b.data_property("http://www.example.com".to_string());
    /// let dp2 = b.data_property("http://www.example.com");
    ///
    /// assert_eq!(dp1, dp2);
    /// ```
    pub fn data_property<S>(&self, s: S) -> DataProperty<A>
    where
        S: Borrow<str>,
    {
        DataProperty(self.iri(s))
    }

    /// Constructs a new `NamedIndividual`.
    ///
    /// # Examples
    ///
    /// ```
    /// # use horned_owl::model::*;
    /// let b = Build::new_rc();
    /// let ni1 = b.named_individual("http://www.example.com".to_string());
    /// let ni2 = b.named_individual("http://www.example.com");
    ///
    /// assert_eq!(ni1, ni2);
    /// ```
    pub fn named_individual<S>(&self, s: S) -> NamedIndividual<A>
    where
        S: Borrow<str>,
    {
        NamedIndividual(self.iri(s))
    }

    /// Constructs a new `Datatype`.
    ///
    /// # Examples
    ///
    /// ```
    /// # use horned_owl::model::*;
    /// let b = Build::new_rc();
    /// let ni1 = b.datatype("http://www.example.com".to_string());
    /// let ni2 = b.datatype("http://www.example.com");
    ///
    /// assert_eq!(ni1, ni2);
    /// ```
    pub fn datatype<S>(&self, s: S) -> Datatype<A>
    where
        S: Borrow<str>,
    {
        Datatype(self.iri(s))
    }

    pub fn variable<S>(&self, s: S) -> Variable<A>
    where
        S: Borrow<str>,
    {
        Variable(self.iri(s))
    }
}

impl Build<RcStr> {
    pub fn new_rc() -> Build<RcStr> {
        Build::new()
    }
}

impl Build<ArcStr> {
    pub fn new_arc() -> Build<ArcStr> {
        Build::new()
    }
}

impl Build<String> {
    pub fn new_string() -> Build<String> {
        Build::new()
    }
}

macro_rules! namedenumimpl {
    ($name:ident, $enum:ident, $kindenum:ident) => {
<<<<<<< HEAD
        impl<A> From<$name<A>> for $enum<A> {
=======
        impl<A: ForIRI> From<$name<A>> for $enum<A> {
>>>>>>> 7e3d8589
            fn from(n: $name<A>) -> $enum<A> {
                Self::$name(n)
            }
        }

<<<<<<< HEAD
        impl<A> From<$name<A>> for $kindenum {
=======
        impl<A: ForIRI> From<$name<A>> for $kindenum {
>>>>>>> 7e3d8589
            fn from(_n: $name<A>) -> $kindenum {
                Self::$name
            }
        }
    };
}

macro_rules! named {
    ($($(#[$attr:meta])* $name:ident),*)  => {

        #[derive(Clone, Copy, Debug, Eq, Hash, PartialEq, PartialOrd, Ord)]
        pub enum NamedEntityKind {
            $($name),*
        }

        #[derive(Clone, Debug, Eq, PartialEq, Hash)]
        pub enum NamedEntity<A>{
            $($name($name<A>)),*
        }

        $(
            $(#[$attr]) *
            #[derive(Clone, Debug, Eq, Hash, Ord, PartialEq, PartialOrd)]
            pub struct $name<A>(pub IRI<A>);

            impl<A> From<IRI<A>> for $name<A> {
                fn from(iri: IRI<A>) -> $name<A> {
                    $name(iri)
                }
            }

            impl<'a, A: Clone> From<&'a IRI<A>> for $name<A> {
                 fn from(iri: &IRI<A>) -> $name<A> {
                     $name(iri.clone())
                 }
            }

            impl<A: Borrow<str>> From<$name<A>> for String {
                fn from(n: $name<A>) -> String {
                    n.0.0.borrow().to_string()
                }
            }

            impl<'a, A: Borrow<str>> From<&'a $name<A>> for String {
                fn from(n: &$name<A>) -> String {
                    n.0.0.borrow().to_string()
                }
            }

            impl<A> From<$name<A>> for IRI<A> {
                fn from(n: $name<A>) -> IRI<A> {
                    n.0
                }
            }

            impl<'a, A: Clone> From<&'a $name<A>> for IRI<A> {
                fn from(n: &$name<A>) -> IRI<A> {
                    (n.0).clone()
                }
            }

            namedenumimpl!($name, NamedEntity, NamedEntityKind);

            impl<A: Borrow<str> + PartialEq> $name<A> {
                 pub fn is<I>(&self, iri: I) -> bool
                    where I:Into<IRI<A>>
                {
                    self.0 == iri.into()
                }

                pub fn is_s<S>(&self, iri:S) -> bool
                    where S:Into<String>
                {
                    self.0.0.borrow() == iri.into()
                }

            }
        ) *
    }
}

named! {
    /// An OWL
    /// [Class](https://www.w3.org/TR/2012/REC-owl2-primer-20121211/#Classes_and_Instances)
    /// is a group of individuals.
    ///
    /// Usually these individuals have something in common with
    /// each other.
    Class,

    /// An OWL
    /// [Datatype](https://www.w3.org/TR/owl2-primer/#Datatypes) is a
    /// specific kind of data, such as an integer, string or so forth.
    Datatype,

    /// An OWL
    /// [ObjectProperty](https://www.w3.org/TR/2012/REC-owl2-primer-20121211/#Object_Properties)
    /// is a relationship between two individuals.
    ///
    /// Although the relationship is between individuals, it is most
    /// often expressed as a relationship between two classes. See
    /// `ClassExpression` for more information.
    ObjectProperty,

    /// An OWL
    /// [DataProperty](https://www.w3.org/TR/2012/REC-owl2-primer-20121211/#Datatypes)
    /// is a relationship between part of an ontology and some
    /// concrete information.
    DataProperty,

    /// An OWL
    /// [AnnotationProperty](https://www.w3.org/TR/2012/REC-owl2-primer-20121211/#Document_Information_and_Annotations)
    /// is a relationship between a part of an ontology and an
    /// `Annotation`.
    ///
    /// The `Annotation` describes that part of the ontology. It is
    /// not part of the description of the world, but a description of
    /// the ontology itself.
    AnnotationProperty,

    /// An OWL
    /// [NamedIndividual](https://www.w3.org/TR/2012/REC-owl2-primer-20121211/#Classes_and_Instances)
    /// is an individual in the ontology which is specifically known
    /// about and can be identified by name.
    NamedIndividual,


    /// A SWRL Variable
    Variable
}

#[derive(Clone, Copy, Debug, Eq, Hash, PartialEq, PartialOrd, Ord)]
pub enum NamedOWLEntityKind {
    Class,
    Datatype,
    ObjectProperty,
    DataProperty,
    AnnotationProperty,
    NamedIndividual,
}

/// An OWL entity that is directly resolvable to an IRI
///
/// All variants in this enum are named after the struct
/// equivalent form. The individual structs for each variant
/// provide us types for use elsewhere in the library.
#[derive(Clone, Debug, Eq, PartialEq, Hash)]
pub enum NamedOWLEntity<A> {
    Class(Class<A>),
    Datatype(Datatype<A>),
    ObjectProperty(ObjectProperty<A>),
    DataProperty(DataProperty<A>),
    AnnotationProperty(AnnotationProperty<A>),
    NamedIndividual(NamedIndividual<A>),
}

namedenumimpl!(Class, NamedOWLEntity, NamedOWLEntityKind);
namedenumimpl!(Datatype, NamedOWLEntity, NamedOWLEntityKind);
namedenumimpl!(ObjectProperty, NamedOWLEntity, NamedOWLEntityKind);
namedenumimpl!(DataProperty, NamedOWLEntity, NamedOWLEntityKind);
namedenumimpl!(AnnotationProperty, NamedOWLEntity, NamedOWLEntityKind);
namedenumimpl!(NamedIndividual, NamedOWLEntity, NamedOWLEntityKind);

impl TryFrom<NamedEntityKind> for NamedOWLEntityKind {
    type Error = &'static str;

    fn try_from(value: NamedEntityKind) -> Result<Self, Self::Error> {
        match value {
            NamedEntityKind::Class => Ok(NamedOWLEntityKind::Class),
            NamedEntityKind::Datatype => Ok(NamedOWLEntityKind::Datatype),
            NamedEntityKind::ObjectProperty => Ok(NamedOWLEntityKind::ObjectProperty),
            NamedEntityKind::DataProperty => Ok(NamedOWLEntityKind::DataProperty),
            NamedEntityKind::AnnotationProperty => Ok(NamedOWLEntityKind::AnnotationProperty),
            NamedEntityKind::NamedIndividual => Ok(NamedOWLEntityKind::NamedIndividual),
            NamedEntityKind::Variable => Err("Cannot convert Variable to OWL NamedEntity"),
        }
    }
}

impl From<NamedOWLEntityKind> for NamedEntityKind {
    fn from(value: NamedOWLEntityKind) -> NamedEntityKind {
        match value {
            NamedOWLEntityKind::Class => NamedEntityKind::Class,
            NamedOWLEntityKind::Datatype => NamedEntityKind::Datatype,
            NamedOWLEntityKind::ObjectProperty => NamedEntityKind::ObjectProperty,
            NamedOWLEntityKind::DataProperty => NamedEntityKind::DataProperty,
            NamedOWLEntityKind::AnnotationProperty => NamedEntityKind::AnnotationProperty,
            NamedOWLEntityKind::NamedIndividual => NamedEntityKind::NamedIndividual,
        }
    }
}

impl NamedEntityKind {
    pub fn as_owl(self) -> Option<NamedOWLEntityKind> {
        self.try_into().ok()
    }
}

<<<<<<< HEAD
impl<A: AsRef<str>> Class<A> {
=======
impl<A: ForIRI> Class<A> {
>>>>>>> 7e3d8589
    pub fn is_thing(&self) -> bool {
        self.0.as_ref() == crate::vocab::OWL::Thing.as_ref()
    }

    pub fn is_nothing(&self) -> bool {
        self.0.as_ref() == crate::vocab::OWL::Nothing.as_ref()
    }
}

#[derive(Clone, Debug, Eq, PartialEq, Hash, PartialOrd, Ord)]
pub struct AnonymousIndividual<A>(pub A);

impl<A: Deref<Target = str>> Deref for AnonymousIndividual<A> {
    type Target = str;

    fn deref(&self) -> &Self::Target {
        self.0.deref()
    }
}

impl<A: Clone> AnonymousIndividual<A> {
    pub fn underlying(&self) -> A {
        self.0.clone()
    }
}

impl<A: AsRef<str>> AsRef<str> for AnonymousIndividual<A> {
    fn as_ref(&self) -> &str {
        self.0.as_ref()
    }
}

impl<A: Borrow<str>> Borrow<str> for AnonymousIndividual<A> {
    fn borrow(&self) -> &str {
        self.0.borrow()
    }
}

impl<A: Borrow<str>> From<AnonymousIndividual<A>> for String {
    fn from(i: AnonymousIndividual<A>) -> String {
        i.0.borrow().to_string()
    }
}

#[derive(Clone, Debug, Eq, PartialEq, Hash, PartialOrd, Ord)]
pub enum Individual<A> {
    Anonymous(AnonymousIndividual<A>),
    Named(NamedIndividual<A>),
}

impl<A: Deref<Target = str>> Deref for Individual<A> {
    type Target = str;

    fn deref(&self) -> &Self::Target {
        match self {
            Individual::Named(ni) => &ni.0,
            Individual::Anonymous(ai) => ai,
        }
    }
}

impl<A> From<NamedIndividual<A>> for Individual<A> {
    fn from(ni: NamedIndividual<A>) -> Individual<A> {
        Self::Named(ni)
    }
}

impl<A> From<AnonymousIndividual<A>> for Individual<A> {
    fn from(ai: AnonymousIndividual<A>) -> Individual<A> {
        Self::Anonymous(ai)
    }
}

impl From<RcStr> for AnonymousIndividual<RcStr> {
    fn from(rc: RcStr) -> AnonymousIndividual<RcStr> {
        AnonymousIndividual(rc)
    }
}

impl From<String> for AnonymousIndividual<RcStr> {
    fn from(s: String) -> AnonymousIndividual<RcStr> {
        AnonymousIndividual(s.into())
    }
}

impl<A: Clone> From<&IRI<A>> for Individual<A> {
    fn from(iri: &IRI<A>) -> Individual<A> {
        NamedIndividual::from(iri).into()
    }
}

impl<A> From<IRI<A>> for Individual<A> {
    fn from(iri: IRI<A>) -> Individual<A> {
        NamedIndividual::from(iri).into()
    }
}

#[derive(Clone, Debug, Eq, Hash, PartialEq, PartialOrd, Ord)]
pub enum AnnotationSubject<A> {
    IRI(IRI<A>),
    AnonymousIndividual(AnonymousIndividual<A>),
}

impl<A: Deref<Target = str>> Deref for AnnotationSubject<A> {
    type Target = str;

    fn deref(&self) -> &Self::Target {
        match self {
            Self::IRI(iri) => iri,
            Self::AnonymousIndividual(ai) => ai,
        }
    }
}

impl<A> From<IRI<A>> for AnnotationSubject<A> {
    fn from(iri: IRI<A>) -> AnnotationSubject<A> {
        AnnotationSubject::IRI(iri)
    }
}

impl<A> From<AnonymousIndividual<A>> for AnnotationSubject<A> {
    fn from(anon: AnonymousIndividual<A>) -> AnnotationSubject<A> {
        AnnotationSubject::AnonymousIndividual(anon)
    }
}

impl<A: Clone> From<&IRI<A>> for AnnotationSubject<A> {
    fn from(iri: &IRI<A>) -> AnnotationSubject<A> {
        AnnotationSubject::IRI(iri.clone())
    }
}

impl<A: Clone> From<&AnonymousIndividual<A>> for AnnotationSubject<A> {
    fn from(anon: &AnonymousIndividual<A>) -> AnnotationSubject<A> {
        AnnotationSubject::AnonymousIndividual(anon.clone())
    }
}

impl<A> From<NamedOWLEntity<A>> for Component<A> {
    fn from(ne: NamedOWLEntity<A>) -> Component<A> {
        match ne {
            NamedOWLEntity::Class(c) => Component::DeclareClass(DeclareClass(c)),
            NamedOWLEntity::ObjectProperty(obp) => {
                Component::DeclareObjectProperty(DeclareObjectProperty(obp))
            }
            NamedOWLEntity::AnnotationProperty(anp) => {
                Component::DeclareAnnotationProperty(DeclareAnnotationProperty(anp))
            }
            NamedOWLEntity::DataProperty(dp) => {
                Component::DeclareDataProperty(DeclareDataProperty(dp))
            }
            NamedOWLEntity::NamedIndividual(ni) => {
                Component::DeclareNamedIndividual(DeclareNamedIndividual(ni))
            }
            NamedOWLEntity::Datatype(dt) => Component::DeclareDatatype(DeclareDatatype(dt)),
        }
    }
}

impl<A> From<NamedOWLEntity<A>> for AnnotatedComponent<A> {
    fn from(ne: NamedOWLEntity<A>) -> AnnotatedComponent<A> {
        Component::from(ne).into()
    }
}

/// An interface providing access to the `ComponentKind`
///
/// An OWL ontology consists of a set of axioms of one of many
/// different kinds. These axioms all return an variant instance of
/// the `ComponentKind` enum. This is used in the API mostly to retrieve
/// instances of a certain kind.
pub trait Kinded {
    fn kind(&self) -> ComponentKind;
}

#[derive(Debug, Eq, PartialEq)]
pub enum HigherKind {
    Axiom,
    Meta,
    SWRL,
}

pub trait HigherKinded {
    fn higher_kind(&self) -> HigherKind;

    fn is_axiom(&self) -> bool {
        self.higher_kind() == HigherKind::Axiom
    }

    fn is_meta(&self) -> bool {
        self.higher_kind() == HigherKind::Meta
    }

    fn is_swrl(&self) -> bool {
        self.higher_kind() == HigherKind::SWRL
    }
}

/// An `AnnotatedComponent` is an `Component` with one orpmore `Annotation`.
#[derive(Clone, Debug, Eq, Hash, PartialEq, PartialOrd, Ord)]
pub struct AnnotatedComponent<A> {
    pub component: Component<A>,
    pub ann: BTreeSet<Annotation<A>>,
}

pub type RcAnnotatedComponent = Rc<AnnotatedComponent<RcStr>>;
pub type ArcAnnotatedComponent = Arc<AnnotatedComponent<ArcStr>>;

impl<A: Hash + Ord> AnnotatedComponent<A> {
    pub fn new<I>(component: I, ann: BTreeSet<Annotation<A>>) -> AnnotatedComponent<A>
    where
        I: Into<Component<A>>,
    {
        AnnotatedComponent {
            component: component.into(),
            ann,
        }
    }

    pub fn logical_cmp(&self, other: &AnnotatedComponent<A>) -> Ordering {
        self.component.cmp(&other.component)
    }

    pub fn logical_partial_cmp(&self, other: &AnnotatedComponent<A>) -> Option<Ordering> {
        Some(self.cmp(other))
    }

    pub fn logical_eq(&self, other: &AnnotatedComponent<A>) -> bool {
        self.component == other.component
    }

    pub fn logical_hash<H: Hasher>(&self, state: &mut H) {
        self.component.hash(state)
    }
}

impl<A> From<Component<A>> for AnnotatedComponent<A> {
    fn from(component: Component<A>) -> AnnotatedComponent<A> {
        AnnotatedComponent {
            component,
            ann: BTreeSet::new(),
        }
    }
}

impl<A> Kinded for AnnotatedComponent<A> {
    fn kind(&self) -> ComponentKind {
        self.component.kind()
    }
}

<<<<<<< HEAD
impl<A> HigherKinded for AnnotatedComponent<A> {
=======
impl<A: ForIRI> HigherKinded for AnnotatedComponent<A> {
>>>>>>> 7e3d8589
    fn higher_kind(&self) -> HigherKind {
        self.component.higher_kind()
    }
}

/// Add `Kinded` and `From` for each axiom.
macro_rules! componentimpl {
    ($A:ident, $higher:ident, $name:ident) => {
        impl<$A> From<$name<$A>> for Component<$A> {
            fn from(ax: $name<$A>) -> Component<$A> {
                Component::$name(ax)
            }
        }

        impl<$A> From<$name<$A>> for AnnotatedComponent<$A> {
            fn from(ax: $name<$A>) -> AnnotatedComponent<$A> {
                AnnotatedComponent::from(Component::from(ax))
            }
        }

        impl<$A> Kinded for $name<$A> {
            fn kind(&self) -> ComponentKind {
                ComponentKind::$name
            }
        }

        impl<$A> HigherKinded for $name<$A> {
            fn higher_kind(&self) -> HigherKind {
                HigherKind::$higher
            }
        }
    };
}

/// Define a new axiom
///
/// Components can be either a tuple-like or normal struct. Documentation
/// is attached as a doc attribute after.
//
// I tried extensively to pass the attribute in the more normal
// location in front of the entity, but couldn't get it too match. I
// noticed that the quick_error crate passes afterwards and it's easy
// to get to work this way. As it's an internal macro, I think this is fine.
macro_rules! component {
    ($A:ident $higher:ident $name:ident ($($tt:ty),*) $(#[$attr:meta])*) =>
    {
        $(#[$attr]) *
        #[derive(Clone, Debug, Eq, Hash, Ord, PartialEq, PartialOrd)]
        pub struct $name<$A>($(pub $tt),*);
        componentimpl!($A, $higher, $name);
    };
    ($A:ident $higher:ident $name:ident {
        $($field_name:ident: $field_type:ty),*
     }
     $(#[$attr:meta])*
    ) => {
        $(#[$attr]) *
        #[derive(Clone, Debug, Eq, Hash, Ord, PartialEq, PartialOrd)]
        pub struct $name<$A>
        {
            $(pub $field_name: $field_type),*,
        }

        impl<$A> $name<$A> {
            pub fn new($($field_name: $field_type),*)
                -> $name<$A>
            {
                $name {
                    $($field_name),*
                }
            }

        }
        componentimpl!($A, $higher, $name);
    }
}

/// Generate all the axiom data structures
//
// This macro generates all of the axioms at once (delegated to the
// axiom macro). We have to do this in one go, although it makes
// the pattern matching a pain, because we need to know all the axiom
// names at once so we can generate the ComponentKind and Component
// enums.
macro_rules! components {
    ($A:ident,
     $($(#[$attr:meta])* $higher:ident $name:ident $tt:tt),*)
        =>
    {
        /// Contains all different kinds of axiom
        ///
        /// Variants of this C-style enum represent all of the
        /// different axioms that can exist in the ontology. Instances
        /// of this enum are returned by all `Component` and other
        /// entities as part of the `Kinded` trait.
        /// See also `Component` which is a Enum whose variants take
        /// instances of the `Component`
        #[derive(Clone, Copy, Eq, Hash, PartialEq, PartialOrd, Ord)]
        pub enum ComponentKind {
            $($name),*
        }

        impl ComponentKind {
            pub fn all_kinds() -> Vec<ComponentKind> {
                vec![$(ComponentKind::$name),*]
            }
        }

        impl std::fmt::Debug for ComponentKind {
            fn fmt(&self, f: &mut std::fmt::Formatter<'_>) -> std::fmt::Result {
                write!(f, "ComponentKind::{}",
                       match self {
                           $(
                               ComponentKind::$name => stringify!($name)
                           ),*

                       })
            }
        }

        /// An axiom
        ///
        /// This enum has variants representing the various kinds of
        /// Component that can be found in an OWL Ontology. An OWL axiom
        /// maps to three different entities in Horned-OWL. First is a
        /// struct (for example, `SubClassOf`) which contains the data
        /// which defines the axiom (i.e. super and sub class for
        /// `SubClassOf`). Second, is a variant of the `ComponentKind`,
        /// which is used to identify all instances of a particular
        /// kind of axiom (i.e. any `SubClassOf` axiom will return an
        /// instance of ComponentKind::SubClassOf). Finally, we have a
        /// variant of this enum, which contains one of the structs
        /// (i.e. Component::SubClassOf(SubClassOf)), which is used as a union
        /// type for all structs. The struct and enum variants all
        /// share identical names.
        #[derive(Clone, Debug, Eq, Hash, Ord, PartialEq, PartialOrd)]
        pub enum Component<$A>{
            $($name($name<$A>)),*
        }

        // impl<$A:ForIRI> std::fmt::Debug for Component<$A> {
        //     fn fmt(&self, f: &mut std::fmt::Formatter<'_>) -> std::fmt::Result {
        //         write!(f, "Component::{}({})",
        //                match self {
        //                    $(
        //                        Component::$name(_) =>
        //                            stringify!($name)
        //                    ),*
        //                },
        //                match self {
        //                    $(
        //                        Component::$name(ax) =>
        //                            format!("{:?}", ax)
        //                    ),*
        //                },
        //         )
        //     }
        // }

        impl<$A> Kinded for Component<$A>
        {
            fn kind(&self) -> ComponentKind
            {
                match self
                {
                    $(
                        Component::$name(n) => n.kind()
                    ),*

                }
            }
        }

        impl<$A> HigherKinded for Component<$A>
        {
            fn higher_kind(&self) -> HigherKind
            {
                match self
                {
                    $(
                        Component::$name(n) => n.higher_kind()
                    ),*

                }
            }
        }

        $(
            component!(
                $A $higher $name $tt $(#[$attr]) *
            );
        ) *
    }
}

components! {
    A,

    /// The Ontology ID. There should be only one OntologyID per
    /// ontology.
    Meta OntologyID{iri: Option<IRI<A>>, viri: Option<IRI<A>>},

    /// The IRI from which the ontology was actually loaded.
    Meta DocIRI(IRI<A>),

    /// An annotation associated with this Ontology
    Axiom OntologyAnnotation (Annotation<A>),

    /// Declares that an IRI is an import of this ontology
    Axiom Import(IRI<A>),

    // Declaration Components

    /// Declares that an IRI represents a Class in the Ontology
    ///
    /// In OWL, entities must be declared to be of a particular
    /// type. While, OWL (and Horned-OWL) allows the use of Class in
    /// an ontology where there is no declaration, the end ontology
    /// will change profile to OWL Full.  See also the [OWL
    /// Primer](https://www.w3.org/TR/2012/REC-owl2-primer-20121211/#Entity_Declarations)
    Axiom DeclareClass(Class<A>),

    /// Declares that an IRI represents an ObjectProperty in the
    /// Ontology.
    ///
    /// See also [`DeclareClass`](struct.DeclareClass.html)
    Axiom DeclareObjectProperty(ObjectProperty<A>),

    /// Declares that an IRI represents an AnnotationProperty in the
    /// Ontology.
    ///
    /// See also [`DeclareClass`](struct.DeclareClass.html)
    Axiom DeclareAnnotationProperty (AnnotationProperty<A>),
    /// Declares that an IRI represents a DataProperty in the
    /// ontology.
    ///
    /// See also [`DeclareClass`](struct.DeclareClass.html)
    Axiom DeclareDataProperty (DataProperty<A>),

    /// Declare that an IRI represents a NamedIndividual in the
    /// ontology.
    ///
    /// See also [`DeclareClass`](struct.DeclareClass.html)
    Axiom DeclareNamedIndividual (NamedIndividual<A>),

    /// Declare that an IRI represents a Datatype in the ontology.
    ///
    Axiom DeclareDatatype(Datatype<A>),

    // Class Components

    /// A subclass relationship between two `ClassExpression`.
    ///
    /// All instances of `sub_class` are also instances of
    /// `super_class`.
    Axiom SubClassOf{
        sup: ClassExpression<A>,
        sub: ClassExpression<A>
    },

    /// An equivalence relationship between two `ClassExpression`.
    ///
    /// All instances of `ClassExpression` are also instances
    /// of other other.
    Axiom EquivalentClasses(Vec<ClassExpression<A>>),

    /// A disjoint relationship between two `ClassExpression`
    ///
    /// No instance of one `ClassExpression` can also be an instance
    /// of any of the others.
    Axiom DisjointClasses(Vec<ClassExpression<A>>),

    /// A disjoint union expression between one `ClassExpression` and
    /// a set of others.
    ///
    /// See also: https://www.w3.org/TR/owl2-syntax/#Disjoint_Union_of_Class_Expressions
    Axiom DisjointUnion(Class<A>, Vec<ClassExpression<A>>),

    // ObjectProperty axioms

    /// A sub property relationship between two object properties.
    ///
    /// The existence of the sub property relationship between two
    /// individuals also implies the super property relationship
    /// also. The super property can also be a property chain.
    /// So, if `s` is a super property of `r` then `a r b` implies `a
    /// s b`.
    ///
    /// See also: [Property Hierarchies](https://www.w3.org/TR/2012/REC-owl2-primer-20121211/#Property_Hierarchies)
    /// See also: [Property Chains](https://www.w3.org/TR/2012/REC-owl2-primer-20121211/#Property_Chains)
    Axiom SubObjectPropertyOf{
        sup: ObjectPropertyExpression<A>,
        sub: SubObjectPropertyExpression<A>
    },

    /// An equivalent object properties relationship.
    ///
    /// States that two object properties are semantically identical
    /// to each other.
    Axiom EquivalentObjectProperties(Vec<ObjectPropertyExpression<A>>),

    /// A disjoint object property relationship.
    ///
    /// This states that is an individual is connected by one of these
    /// object properties, it cannot be connected by any of the others.
    Axiom DisjointObjectProperties(Vec<ObjectPropertyExpression<A>>),

    /// An inverse relationship between two object properties.
    ///
    /// If two individuals are related by one relationship, they are
    /// related by the other in the opposite direction. So, if `r` and
    /// `s` are transitive, then `a r b` implies `b r a`.
    ///
    /// See also: [Property Characteristics](https://www.w3.org/TR/2012/REC-owl2-primer-20121211/#Property_Characteristics)
    Axiom InverseObjectProperties(ObjectProperty<A>,ObjectProperty<A>),

    /// The domain of the object property.
    ///
    /// This states that if an individual `i` has an relationship,
    /// `ope` to any other individual, then the individual `i` is an
    /// instances of `ce`
    ///
    /// See also: [Domain](https://www.w3.org/TR/owl2-syntax/#Object_Property_Domain)
    Axiom ObjectPropertyDomain{ope:ObjectPropertyExpression<A>, ce:ClassExpression<A>},

    /// The range of the object property.
    ///
    /// This states that if an individual `i` is connected to be the
    /// relationship `ope`, then it is an individual of `ce`.1
    ///
    /// See also: [Domain](https://www.w3.org/TR/owl2-syntax/#Object_Property_Range)
    Axiom ObjectPropertyRange{ope:ObjectPropertyExpression<A>, ce:ClassExpression<A>},

    /// The functional characteristic.
    ///
    /// This states that if for a given individual `i`, there can be
    /// only one individual `j` connected to `i` by this object
    /// property expression.
    ///
    /// See also: [Functional](https://www.w3.org/TR/owl2-syntax/#Functional_Object_Properties)
    Axiom FunctionalObjectProperty(ObjectPropertyExpression<A>),

    /// The inverse functional characteristic
    ///
    /// This states that for each individual `i`, there can be at most
    /// one individual `j` connected to `i` via this object property
    /// expression.
    ///
    /// See also: [Inverse Functional](https://www.w3.org/TR/owl2-syntax/#Inverse-Functional_Object_Properties)
    Axiom InverseFunctionalObjectProperty(ObjectPropertyExpression<A>),

    /// The reflexive characteristic
    ///
    /// Every individual that is connected via the
    /// ObjectPropertyExpression is connected to itself.
    ///
    /// See also: [Reflexive](https://www.w3.org/TR/owl2-syntax/#Reflexive_Object_Properties)
    Axiom ReflexiveObjectProperty(ObjectPropertyExpression<A>),

    /// The irreflexive characteristic
    ///
    /// No individual can be connected to itself by this property.
    ///
    /// See also: [Irreflexive](https://www.w3.org/TR/owl2-syntax/#Irreflexive_Object_Properties)
    Axiom IrreflexiveObjectProperty(ObjectPropertyExpression<A>),

    /// The symmetric characteristic
    ///
    /// If an individual `i` is connected to `j` by this
    /// ObjectPropertyExpression, then `j` is also connected by `i`
    /// See also: [Symmetric](https://www.w3.org/TR/owl2-syntax/#Symmetric_Object_Properties)
    Axiom SymmetricObjectProperty(ObjectPropertyExpression<A>),

    /// The asymmetric characteristic.
    ///
    /// if an individual `i` is connected to `j` by this
    /// ObjectPropertyExpression, then `j` cannot be connected to `i`
    /// by the ObjectPropertyExpression.
    ///
    /// See also: [Asymmetric](https://www.w3.org/TR/owl2-syntax/#Asymmetric_Object_Properties)
    Axiom AsymmetricObjectProperty(ObjectPropertyExpression<A>),

    /// A transitive relationship between two object properties.
    ///
    /// When `r` is transitive, then `a r b`, and `b r c` implies `a r
    /// c` also.
    ///
    /// See also: [TransitiveObjectProperty](https://www.w3.org/TR/owl2-syntax/#Transitive_Object_Properties)
    Axiom TransitiveObjectProperty(ObjectPropertyExpression<A>),

    /// A sub data property relationship.
    ///
    /// The existence of the `sub_property` relationship also implies
    /// the existence of the `super_property`.
    ///
    /// See also: [Data Subproperties](https://www.w3.org/TR/owl2-syntax/#Data_Subproperties)
    Axiom SubDataPropertyOf {
        sup:DataProperty<A>,
        sub:DataProperty<A>
    },

    /// An equivalent data property relationship.
    ///
    /// All these DataProperties are semantically identical.
    ///
    /// See also: [EquivalentDataproperties](https://www.w3.org/TR/owl2-syntax/#Equivalent_Data_Properties)
    Axiom EquivalentDataProperties(Vec<DataProperty<A>>),

    /// A disjoint data property relationship.
    ///
    /// No individual can be connected to a data property expression
    /// by more than one of these DataProperty relations.
    ///
    /// See also: [DisjointDataProperties](https://www.w3.org/TR/owl2-syntax/#Disjoint_Data_Properties)
    Axiom DisjointDataProperties(Vec<DataProperty<A>>),

    /// The domain of a DataProperty.
    ///
    /// If an individual `i` has a relationship `dp` then `i` must be
    /// of type `ce`.
    ///
    /// See also: [Data Property Domain](https://www.w3.org/TR/owl2-syntax/#Disjoint_Data_Properties)
    Axiom DataPropertyDomain{dp:DataProperty<A>,ce:ClassExpression<A>},

    /// The range of a DataProperty.
    ///
    /// If in individual `i` has a relationship `dp` with some literal
    /// `l`, then `l` must by in `dr`.
    ///
    /// See also: [Data Property Range](https://www.w3.org/TR/owl2-syntax/#Data_Property_Range)
    Axiom DataPropertyRange{dp:DataProperty<A>,dr:DataRange<A>},

    /// The functional DataProperty characteristic.
    ///
    /// Any individual `i` can only be connected to a single literal
    /// by this DataProperty.
    ///
    /// See also: [Functional Data Property]:(https://www.w3.org/TR/owl2-syntax/#Functional_Data_Properties)
    Axiom FunctionalDataProperty(DataProperty<A>),

    /// Definition of a datatype.
    ///
    /// See also: [Datatype Definitions](https://www.w3.org/TR/owl2-syntax/#Datatype_Definitions)
    Axiom DatatypeDefinition {
        kind: Datatype<A>,
        range: DataRange<A>
    },

    /// A key
    ///
    /// An individual `i` which is of type `ce` can be uniquely
    /// identified by `pe`. Keys can only be applied to individuals
    /// which are explicitly named in the ontology, not those that are
    /// inferred.
    ///
    /// See also: [Keys](https://www.w3.org/TR/owl2-syntax/#Keys)
    Axiom HasKey{ce:ClassExpression<A>, vpe:Vec<PropertyExpression<A>>},

    // Assertions
    /// A same individual expression.
    ///
    /// See also: [Individual Equality](https://www.w3.org/TR/owl2-syntax/#Individual_Equality)
    Axiom SameIndividual (
        Vec<Individual<A>>
    ),

    /// A different individuals expression.
    ///
    /// See also: [Individual Inequality](https://www.w3.org/TR/owl2-syntax/#Individual_Inequality
    Axiom DifferentIndividuals (
        Vec<Individual<A>>
    ),

    /// A class assertion expression.
    ///
    /// States that `i` is in class `ce`.
    ///
    /// See also: [Class Assertions](https://www.w3.org/TR/owl2-syntax/#Class_Assertions)
    Axiom ClassAssertion {
        ce: ClassExpression<A>,
        i: Individual<A>
    },

    /// An object property assertion.
    ///
    /// Individual `from` is connected `to` by `ope`.
    ///
    /// See also: [Positive Object Property Assertions](https://www.w3.org/TR/owl2-syntax/#Positive_Object_Property_Assertions)
    Axiom ObjectPropertyAssertion {
        ope: ObjectPropertyExpression<A>,
        from: Individual<A>,
        to: Individual<A>
    },

    /// A negative object property assertion.
    ///
    /// Individual `from` is not connected `to` by `ope`
    ///
    /// See also: [Negative Object Property Assertions](https://www.w3.org/TR/owl2-syntax/#Negative_Object_Property_Assertions)
    Axiom NegativeObjectPropertyAssertion {
        ope: ObjectPropertyExpression<A>,
        from: Individual<A>,
        to: Individual<A>
    },

    /// A data property assertion.
    ///
    /// Individual `from` is connected `to`` literal by `dp`.
    ///
    /// See also: [Data Property Assertion](https://www.w3.org/TR/owl2-syntax/#Positive_Data_Property_Assertions)
    Axiom DataPropertyAssertion {
        dp: DataProperty<A>,
        from: Individual<A>,
        to: Literal<A>
    },

    /// A negative data property assertion.
    ///
    /// Individual `from` is not connected `to` literal by `dp`.
    ///
    /// See also [Negative Data Property Assertions](https://www.w3.org/TR/owl2-syntax/#Negative_Data_Property_Assertions)
    Axiom NegativeDataPropertyAssertion {
        dp: DataProperty<A>,
        from: Individual<A>,
        to: Literal<A>
    },

    // Annotation Components
    /// An annotation assertion axiom
    ///
    /// States that `annotation` applies to the
    /// `annotation_subject`. Annotations refer to an `IRI` rather
    /// than the `NamedOWLEntity` identified by that `IRI`.
    Axiom AnnotationAssertion {
        subject: AnnotationSubject<A>,
        ann: Annotation<A>
    },

    /// An sub-property assertion for annotation properties.
    ///
    /// Implies that any annotation of the type `sub_property` is also
    /// an annotation of the type `super_property`.
    Axiom SubAnnotationPropertyOf {
        sup: AnnotationProperty<A>,
        sub: AnnotationProperty<A>
    },

    /// Assert the domain of an `AnnotationProperty`
    Axiom AnnotationPropertyDomain {
        ap: AnnotationProperty<A>,
        iri: IRI<A>
    },

    /// Assert the range of an `AnnotationProperty`
    Axiom AnnotationPropertyRange {
        ap: AnnotationProperty<A>,
        iri: IRI<A>
    },

    SWRL Rule {
        head: Vec<Atom<A>>,
        body: Vec<Atom<A>>
    }
}

<<<<<<< HEAD
// TODO: It should be possible to derive Default for OntologyID<_>.
impl<A> Default for OntologyID<A> {
=======
// TODO
impl<A: ForIRI> Default for OntologyID<A> {
>>>>>>> 7e3d8589
    fn default() -> Self {
        Self {
            iri: None,
            viri: None,
        }
    }
}

// Non-axiom data structures associated with OWL
#[derive(Clone, Debug, Eq, Hash, Ord, PartialEq, PartialOrd)]
pub enum Literal<A> {
    // Simple Literals are syntactic sugar for a Datatype with type:
    // http://www.w3.org/2001/XMLSchema#string
    Simple {
        literal: String,
    },
    // Language-tagged literals have a lang tag and must be (or have
    // an implicit) of datatype
    // http://www.w3.org/1999/02/22-rdf-syntax-ns#langString
    Language {
        literal: String,
        lang: String,
    },
    Datatype {
        literal: String,
        datatype_iri: IRI<A>,
    },
}

impl<A> Literal<A> {
    pub fn literal(&self) -> &str {
        match self {
            Literal::Simple { literal } => literal,
            Literal::Language { literal, .. } => literal,
            Literal::Datatype { literal, .. } => literal,
        }
    }
}

/// Data associated with a part of the ontology.
///
/// Annotations are associated an IRI and describe that IRI in a
/// particular way, defined by the property.
#[derive(Clone, Debug, Eq, Hash, Ord, PartialEq, PartialOrd)]
pub struct Annotation<A> {
    pub ap: AnnotationProperty<A>,
    pub av: AnnotationValue<A>,
}

/// The value of an annotation
///
/// This Enum is currently not complete.
#[derive(Clone, Debug, Eq, Hash, Ord, PartialEq, PartialOrd)]
pub enum AnnotationValue<A> {
    Literal(Literal<A>),
    IRI(IRI<A>),
    AnonymousIndividual(AnonymousIndividual<A>),
}

impl<A> From<Literal<A>> for AnnotationValue<A> {
    fn from(literal: Literal<A>) -> AnnotationValue<A> {
        AnnotationValue::Literal(literal)
    }
}

impl<A> From<IRI<A>> for AnnotationValue<A> {
    fn from(iri: IRI<A>) -> AnnotationValue<A> {
        AnnotationValue::IRI(iri)
    }
}

impl<A> From<AnonymousIndividual<A>> for AnnotationValue<A> {
    fn from(ai: AnonymousIndividual<A>) -> Self {
        AnnotationValue::AnonymousIndividual(ai)
    }
}

/// A object property expression
#[derive(Clone, Debug, Eq, Hash, Ord, PartialEq, PartialOrd)]
pub enum ObjectPropertyExpression<A> {
    ObjectProperty(ObjectProperty<A>),
    InverseObjectProperty(ObjectProperty<A>),
}

impl<A> From<ObjectProperty<A>> for ObjectPropertyExpression<A> {
    fn from(op: ObjectProperty<A>) -> ObjectPropertyExpression<A> {
        ObjectPropertyExpression::ObjectProperty(op)
    }
}

impl<A> From<IRI<A>> for ObjectPropertyExpression<A> {
    fn from(iri: IRI<A>) -> ObjectPropertyExpression<A> {
        let op: ObjectProperty<_> = iri.into();
        op.into()
    }
}

impl<A: Clone> From<&IRI<A>> for ObjectPropertyExpression<A> {
    fn from(iri: &IRI<A>) -> ObjectPropertyExpression<A> {
        iri.clone().into()
    }
}

impl<A> ObjectPropertyExpression<A> {
    pub fn as_property(&self) -> Option<&ObjectProperty<A>> {
        match self {
            ObjectPropertyExpression::ObjectProperty(op) => Some(op),
            ObjectPropertyExpression::InverseObjectProperty(_) => None,
        }
    }
}

/// A sub-object property expression
#[derive(Clone, Debug, Eq, Hash, Ord, PartialEq, PartialOrd)]
pub enum SubObjectPropertyExpression<A> {
    // We use Vec here rather than BTreeSet because, perhaps
    // surprisingly, BTreeSet is not itself hashable.
    ObjectPropertyChain(Vec<ObjectPropertyExpression<A>>),
    ObjectPropertyExpression(ObjectPropertyExpression<A>),
}

impl<A> From<ObjectPropertyExpression<A>> for SubObjectPropertyExpression<A> {
    fn from(ope: ObjectPropertyExpression<A>) -> SubObjectPropertyExpression<A> {
        SubObjectPropertyExpression::ObjectPropertyExpression(ope)
    }
}

/// A property expression
#[derive(Clone, Debug, Eq, Hash, Ord, PartialEq, PartialOrd)]
pub enum PropertyExpression<A> {
    ObjectPropertyExpression(ObjectPropertyExpression<A>),
    DataProperty(DataProperty<A>),
    AnnotationProperty(AnnotationProperty<A>),
}

impl<A> From<ObjectPropertyExpression<A>> for PropertyExpression<A> {
    fn from(ope: ObjectPropertyExpression<A>) -> PropertyExpression<A> {
        PropertyExpression::ObjectPropertyExpression(ope)
    }
}
impl<A> From<DataProperty<A>> for PropertyExpression<A> {
    fn from(dp: DataProperty<A>) -> PropertyExpression<A> {
        PropertyExpression::DataProperty(dp)
    }
}

// Data!!!
#[derive(Clone, Debug, Eq, Hash, Ord, PartialEq, PartialOrd)]
pub struct FacetRestriction<A> {
    pub f: Facet,
    pub l: Literal<A>,
}

#[derive(Clone, Debug, Eq, Hash, Ord, PartialEq, PartialOrd)]
pub enum DataRange<A> {
    Datatype(Datatype<A>),
    DataIntersectionOf(Vec<DataRange<A>>),
    DataUnionOf(Vec<DataRange<A>>),
    DataComplementOf(Box<DataRange<A>>),
    DataOneOf(Vec<Literal<A>>),
    DatatypeRestriction(Datatype<A>, Vec<FacetRestriction<A>>),
}

impl<A> From<Datatype<A>> for DataRange<A> {
    fn from(dr: Datatype<A>) -> DataRange<A> {
        DataRange::Datatype(dr)
    }
}

/// A class expression
///
/// As well as a named class, it is possible to define classes of
/// individuals based on these class constructors.
#[derive(Clone, Debug, Eq, Hash, Ord, PartialEq, PartialOrd)]
pub enum ClassExpression<A> {
    /// A named class
    Class(Class<A>),

    /// The boolean and
    ///
    /// The class of individuals which are individuals of all these
    /// classes.
    ObjectIntersectionOf(Vec<ClassExpression<A>>),

    /// The boolean or
    ///
    /// The class of individuals which are individuals of any of these
    /// classes.
    ObjectUnionOf(Vec<ClassExpression<A>>),

    /// The boolean not
    ///
    /// The class of individuals which are not individuals of any of
    /// these classes.
    ObjectComplementOf(Box<ClassExpression<A>>),

    /// An enumeration of individuals
    ///
    /// This is the class containing exactly the given set of
    /// individuals.
    ObjectOneOf(Vec<Individual<A>>),

    /// An existential relationship
    ///
    /// This is the anonymous class of individuals `i`, which have the
    /// relationship `o` to a class expression `ce`. Every individual
    /// in `i` must have this relationship to one individual in `ce`.
    ObjectSomeValuesFrom {
        ope: ObjectPropertyExpression<A>,
        bce: Box<ClassExpression<A>>,
    },

    /// A universal relationship
    ///
    /// This is the anonymous class of individuals `i` where all
    /// individuals which are related by `o` are instances of
    /// `ce`. This does not imply that the `i` necessarily has any
    /// relation `r`.
    ObjectAllValuesFrom {
        ope: ObjectPropertyExpression<A>,
        bce: Box<ClassExpression<A>>,
    },

    /// An existential relationship to an individual
    ///
    /// This is the class of individuals `c` which have the
    /// relationship `o` to another individual `i`. Every individual
    /// in `c` must have this relationship to the individual `i`
    ObjectHasValue {
        ope: ObjectPropertyExpression<A>,
        i: Individual<A>,
    },

    /// The class of individuals which have a relation to themselves
    ///
    /// Given a object property `r`, this class defines all the
    /// individuals where `i r i`.
    ObjectHasSelf(ObjectPropertyExpression<A>),

    /// A min cardinality relationship between individuals
    ///
    /// Given an object property `o` and a class `ce`, this describes
    /// the class of individuals which have the `o` relationship to at
    /// least `n` other individuals.
    ObjectMinCardinality {
        n: u32,
        ope: ObjectPropertyExpression<A>,
        bce: Box<ClassExpression<A>>,
    },

    /// A max cardinality relationship between individuals
    ///
    /// Given an object property `o` and a class `ce`, this describes
    /// the class of individuals which have the `o` relationship to at
    /// most `n` other individuals.
    ObjectMaxCardinality {
        n: u32,
        ope: ObjectPropertyExpression<A>,
        bce: Box<ClassExpression<A>>,
    },

    /// An exact cardinality relationship between individuals
    ///
    /// Given an object property `o` and a class `ce`, this describes
    /// the class of individuals which have the `o` relationship to exactly
    /// `n` other individuals.
    ObjectExactCardinality {
        n: u32,
        ope: ObjectPropertyExpression<A>,
        bce: Box<ClassExpression<A>>,
    },

    /// An existential relationship.
    ///
    /// This is the anonymous class of individuals `i` which have the
    /// relationship `dp` to the data range, `dr`. Every individual
    /// `i` must have this relationship to data constrained by `dr`.
    ///
    /// See also: [Existential Quantification](https://www.w3.org/TR/owl2-syntax/#Existential_Quantification_2)
    DataSomeValuesFrom {
        dp: DataProperty<A>,
        dr: DataRange<A>,
    },

    /// A universal relationship.
    ///
    /// This is the anonymous class of individuals `i` which if they
    /// have a relationship `dp` to some data, then that must be of
    /// type `dr`.
    ///
    /// See also [Universal Quantification](https://www.w3.org/TR/owl2-syntax/#Universal_Quantification_2)
    DataAllValuesFrom {
        dp: DataProperty<A>,
        dr: DataRange<A>,
    },

    /// A has-value relationship.

    /// This is the class of individuals, `i`, which have the
    /// relationship `dp` to exactly the literal `l`.

    /// See also [Value Restriction](https://www.w3.org/TR/owl2-syntax/#Literal_Value_Restriction)
    DataHasValue { dp: DataProperty<A>, l: Literal<A> },

    /// A minimum cardinality restriction

    /// The class of individuals have at least `n` relationships of
    /// the kind `dp` to a given data range `dr`.

    /// See also [Min Cardinality](https://www.w3.org/TR/owl2-syntax/#Minimum_Cardinality_2)
    DataMinCardinality {
        n: u32,
        dp: DataProperty<A>,
        dr: DataRange<A>,
    },

    /// A max cardinality restriction

    /// The class of individuals have at most `n` relationships of
    /// the kind `dp` to a given data range `dr`.

    /// See also [Max Cardinality](https://www.w3.org/TR/owl2-syntax/#Maximum_Cardinality_2)
    DataMaxCardinality {
        n: u32,
        dp: DataProperty<A>,
        dr: DataRange<A>,
    },

    /// An exact cardinality restriction

    /// The class of individuals have exactly `n` relationships of
    /// the kind `dp` to a given data range `dr`.

    /// See also [Exactly Cardinality](https://www.w3.org/TR/owl2-syntax/#Exact_Cardinality_2)
    DataExactCardinality {
        n: u32,
        dp: DataProperty<A>,
        dr: DataRange<A>,
    },
}

impl<A> From<Class<A>> for ClassExpression<A> {
    fn from(c: Class<A>) -> ClassExpression<A> {
        ClassExpression::Class(c)
    }
}

impl<'a, A: Clone> From<&'a Class<A>> for ClassExpression<A> {
    fn from(c: &'a Class<A>) -> ClassExpression<A> {
        ClassExpression::Class(c.clone())
    }
}

impl<A> From<Class<A>> for Box<ClassExpression<A>> {
    fn from(c: Class<A>) -> Box<ClassExpression<A>> {
        Box::new(c.into())
    }
}

#[derive(Clone, Debug, Eq, Hash, Ord, PartialEq, PartialOrd)]
pub enum Atom<A> {
    BuiltInAtom {
        pred: IRI<A>,
        args: Vec<DArgument<A>>,
    },
    ClassAtom {
        pred: ClassExpression<A>,
        arg: IArgument<A>,
    },
    DataPropertyAtom {
        pred: DataProperty<A>,
        args: (DArgument<A>, DArgument<A>),
    },
    DataRangeAtom {
        pred: DataRange<A>,
        arg: DArgument<A>,
    },
    DifferentIndividualsAtom(IArgument<A>, IArgument<A>),
    ObjectPropertyAtom {
        pred: ObjectPropertyExpression<A>,
        args: (IArgument<A>, IArgument<A>),
    },
    SameIndividualAtom(IArgument<A>, IArgument<A>),
}

#[derive(Clone, Debug, Eq, Hash, Ord, PartialEq, PartialOrd)]
pub enum IArgument<A> {
    Individual(Individual<A>),
    Variable(Variable<A>),
}

<<<<<<< HEAD
impl<A> From<Variable<A>> for IArgument<A> {
=======
impl<A: ForIRI> From<Variable<A>> for IArgument<A> {
>>>>>>> 7e3d8589
    fn from(var: Variable<A>) -> IArgument<A> {
        Self::Variable(var)
    }
}

<<<<<<< HEAD
impl<A> From<Individual<A>> for IArgument<A> {
=======
impl<A: ForIRI> From<Individual<A>> for IArgument<A> {
>>>>>>> 7e3d8589
    fn from(i: Individual<A>) -> IArgument<A> {
        Self::Individual(i)
    }
}

<<<<<<< HEAD
impl<A> From<NamedIndividual<A>> for IArgument<A> {
=======
impl<A: ForIRI> From<NamedIndividual<A>> for IArgument<A> {
>>>>>>> 7e3d8589
    fn from(i: NamedIndividual<A>) -> IArgument<A> {
        Self::Individual(i.into())
    }
}

#[derive(Clone, Debug, Eq, Hash, Ord, PartialEq, PartialOrd)]
pub enum DArgument<A> {
    Literal(Literal<A>),
    Variable(Variable<A>),
}

/// Access or change the `OntologyID` of an `Ontology`
pub trait Ontology<A> {}

/// Add or remove axioms to an `MutableOntology`
pub trait MutableOntology<A> {
    /// Insert an axiom into the ontology.
    ///
    /// # Examples
    /// ```
    /// # use horned_owl::model::*;
    /// # use horned_owl::ontology::set::SetOntology;
    /// let mut o = SetOntology::new_rc();
    /// let b = Build::new();
    /// o.insert(DeclareClass(b.class("http://www.example.com/a")));
    /// o.insert(DeclareObjectProperty(b.object_property("http://www.example.com/r")));
    /// ```
    ///
    /// See `declare` for an easier way to declare named entities.
    fn insert<AA>(&mut self, ax: AA) -> bool
    where
        AA: Into<AnnotatedComponent<A>>;

    fn remove(&mut self, ax: &AnnotatedComponent<A>) -> bool {
        self.take(ax).is_some()
    }

    fn take(&mut self, ax: &AnnotatedComponent<A>) -> Option<AnnotatedComponent<A>>;

    /// Declare an NamedOWLEntity for the ontology.
    ///
    /// # Examples
    /// ```
    /// # use horned_owl::model::*;
    /// # use horned_owl::ontology::set::SetOntology;
    /// let mut o = SetOntology::new_rc();
    /// let b = Build::new();
    /// o.declare(b.class("http://www.example.com/a"));
    /// o.declare(b.object_property("http://www.example.com/r"));
    /// ```
    fn declare<N>(&mut self, ne: N) -> bool
    where
        A: ForIRI,
        N: Into<NamedOWLEntity<A>>,
    {
        let ne: NamedOWLEntity<_> = ne.into();
        let ax: Component<_> = ne.into();
        self.insert(ax)
    }
}

/// A wrapper to allow implementation of `FromIterator` and `Extend`
/// on any `MutableOntology`.
///
/// MutableOntology implementations in horned_owl implement these interfaces directly
/// and these should be used in preference.
pub struct MutableOntologyWrapper<O>(pub O);

impl<A, O> FromIterator<AnnotatedComponent<A>> for MutableOntologyWrapper<O>
where
    A: ForIRI,
    O: Default + MutableOntology<A>,
{
    fn from_iter<T: IntoIterator<Item = AnnotatedComponent<A>>>(iter: T) -> Self {
        let mut mow = Self(O::default());
        for c in iter {
            mow.0.insert(c);
        }
        mow
    }
}

impl<A, O> Extend<AnnotatedComponent<A>> for MutableOntologyWrapper<&mut O>
where
    A: ForIRI,
    O: MutableOntology<A>,
{
    fn extend<T: IntoIterator<Item = AnnotatedComponent<A>>>(&mut self, iter: T) {
        for c in iter {
            self.0.insert(c);
        }
    }
}

#[cfg(test)]
mod test {
    use super::*;
    use crate::ontology::{component_mapped::ComponentMappedOntology, set::SetOntology};

    #[test]
    fn test_iri_from_string() {
        let build = Build::new_rc();
        let iri = build.iri("http://www.example.com");

        assert_eq!(String::from(iri), "http://www.example.com");
    }

    #[test]
    fn test_iri_creaadtion() {
        let build = Build::new();

        let iri1 = build.iri("http://example.com".to_string());

        let iri2 = build.iri("http://example.com".to_string());

        // these are equal to each other
        assert_eq!(iri1, iri2);

        // these are the same object in memory
        assert!(Rc::ptr_eq(&iri1.0, &iri2.0));

        // iri1, iri2 and one in the cache == 3
        assert_eq!(Rc::strong_count(&iri1.0), 3);
    }

    #[test]
    fn test_iri_string_creation() {
        let build = Build::new_rc();

        let iri_string = build.iri("http://www.example.com".to_string());
        let iri_static = build.iri("http://www.example.com");
        let iri_from_iri = build.iri(iri_static.clone());

        let s = "http://www.example.com";
        let iri_str = build.iri(s);

        assert_eq!(iri_string, iri_static);
        assert_eq!(iri_string, iri_str);
        assert_eq!(iri_static, iri_str);
        assert_eq!(iri_from_iri, iri_str);
    }

    #[test]
    fn test_builder_with_string_iri() {
        let builder: Build<Rc<str>> = Build::new();

        let iri_string = String::from("http://www.example.com/#A");
        // The way we need to dereference looks a bit unnatural.
        let iri = builder.iri(&*iri_string);
        let cl  = builder.class(&*iri_string);
        let cl_iri = IRI::from(cl);

        // The two IRIs look the same.
        assert_eq!(iri, cl_iri);

        // The two IRIs are the same object in memory...
        assert!(Rc::ptr_eq(&iri.0, &cl_iri.0));

        // ...and so now there are three pointers to it, including the one in the builder's cache.
        assert_eq!(Rc::strong_count(&iri.0), 3);
    }

    #[test]
    fn test_class() {
        let mut o = ComponentMappedOntology::new_rc();
        let c = Build::new().class("http://www.example.com");
        o.insert(DeclareClass(c));

        assert_eq!(o.i().declare_class().count(), 1);
    }

    #[test]
    fn test_class_declare() {
        let c = Build::new_rc().class("http://www.example.com");

        let mut o = ComponentMappedOntology::new_rc();
        o.declare(c);

        assert_eq!(o.i().declare_class().count(), 1);
    }

    #[test]
    fn test_class_convertors() {
        let c = Build::new_rc().class("http://www.example.com");
        let i = Build::new_rc().iri("http://www.example.com");

        let i1: IRI<_> = c.clone().into();
        assert_eq!(i, i1);

        let c1: Class<_> = Class::from(i);
        assert_eq!(c, c1);

        let ne: NamedOWLEntity<_> = c.clone().into();
        assert_eq!(ne, NamedOWLEntity::Class(c));
    }

    #[test]
    fn test_class_string_ref() {
        let s = String::from("http://www.example.com");
        let c = Build::new_rc().class(s.clone());

        assert!(c.is_s(s));
    }

    #[test]
    fn test_is() {
        let c = Build::new_rc().class("http://www.example.com");
        let i = Build::new().named_individual("http://www.example.com");
        let iri = Build::new().iri("http://www.example.com");

        assert!(c.is(iri));
        assert!(c.is(i.clone()));
        assert!(i.is(c));
    }

    #[test]
    fn test_axiom_convertors() {
        let c = Build::new_rc().class("http://www.example.com");

        let dc = DisjointClasses(vec![c.clone().into(), c.clone().into()]);
        let _aa: Component<_> = dc.into();
    }

    #[test]
    fn test_object_property_expression() {
        let b = Build::new_rc();
        let obp = b.object_property("http://www.example.com");

        let obpe = ObjectPropertyExpression::ObjectProperty(obp.clone());

        assert_eq!(obpe.as_property().unwrap(), &obp);
    }

    #[test]
    fn test_axiom_equality() {
        let b = Build::new_rc();

        let ann = Annotation {
            ap: b.annotation_property("http://www.example.com/ap"),
            av: b.iri("http://www.example.com/av").into(),
        };

        let mut decl1: AnnotatedComponent<_> =
            DeclareClass(b.class("http://www.example.com#a")).into();
        let decl2 = decl1.clone();

        assert_eq!(decl1, decl2);

        decl1.ann.insert(ann);
        assert_ne!(decl1, decl2);
    }

    #[test]
    fn test_oxiri() {
        let b = Build::new_rc();

        let iri = b.iri("http://www.example.com");

        let oxiri = iri.as_oxiri().unwrap();
        assert_eq!(oxiri.authority(), Some("www.example.com"));
    }

    #[test]
    fn test_axiom_kinded() {
        let b = Build::new_rc();

        let iri = b.iri("http://www.example.com");
        let ca = Atom::ClassAtom {
            pred: ClassExpression::Class(b.class(iri.clone())),
            arg: IArgument::Variable(iri.clone().into()),
        };

        let r = Rule {
            head: vec![ca.clone()],
            body: vec![ca.clone()],
        };

        assert_eq!(r.higher_kind(), HigherKind::SWRL);
    }
<<<<<<< HEAD
=======

    #[test]
    fn test_from_iterator() {
        let mut so = SetOntology::new_rc();
        let b = Build::new_rc();
        let oid = OntologyID {
            iri: Some(b.iri("http://www.example.com/iri")),
            viri: Some(b.iri("http://www.example.com/viri")),
        };

        so.insert(oid.clone());

        let newso: MutableOntologyWrapper<SetOntology<_>> = so.clone().into_iter().collect();
        let newso: SetOntology<_> = newso.0;

        assert_eq!(so, newso);
    }

    #[test]
    fn test_extend() {
        let mut so = SetOntology::new_rc();
        let b = Build::new_rc();
        let oid = OntologyID {
            iri: Some(b.iri("http://www.example.com/iri")),
            viri: Some(b.iri("http://www.example.com/viri")),
        };

        so.insert(oid.clone());

        let mut so2 = SetOntology::new_rc();
        let mut mow = MutableOntologyWrapper(&mut so2);
        mow.extend(so.clone());

        assert_eq!(so, so2);
    }
>>>>>>> 7e3d8589
}<|MERGE_RESOLUTION|>--- conflicted
+++ resolved
@@ -447,21 +447,14 @@
 
 macro_rules! namedenumimpl {
     ($name:ident, $enum:ident, $kindenum:ident) => {
-<<<<<<< HEAD
         impl<A> From<$name<A>> for $enum<A> {
-=======
-        impl<A: ForIRI> From<$name<A>> for $enum<A> {
->>>>>>> 7e3d8589
+
             fn from(n: $name<A>) -> $enum<A> {
                 Self::$name(n)
             }
         }
 
-<<<<<<< HEAD
         impl<A> From<$name<A>> for $kindenum {
-=======
-        impl<A: ForIRI> From<$name<A>> for $kindenum {
->>>>>>> 7e3d8589
             fn from(_n: $name<A>) -> $kindenum {
                 Self::$name
             }
@@ -660,11 +653,7 @@
     }
 }
 
-<<<<<<< HEAD
 impl<A: AsRef<str>> Class<A> {
-=======
-impl<A: ForIRI> Class<A> {
->>>>>>> 7e3d8589
     pub fn is_thing(&self) -> bool {
         self.0.as_ref() == crate::vocab::OWL::Thing.as_ref()
     }
@@ -916,11 +905,7 @@
     }
 }
 
-<<<<<<< HEAD
 impl<A> HigherKinded for AnnotatedComponent<A> {
-=======
-impl<A: ForIRI> HigherKinded for AnnotatedComponent<A> {
->>>>>>> 7e3d8589
     fn higher_kind(&self) -> HigherKind {
         self.component.higher_kind()
     }
@@ -1486,13 +1471,8 @@
     }
 }
 
-<<<<<<< HEAD
 // TODO: It should be possible to derive Default for OntologyID<_>.
 impl<A> Default for OntologyID<A> {
-=======
-// TODO
-impl<A: ForIRI> Default for OntologyID<A> {
->>>>>>> 7e3d8589
     fn default() -> Self {
         Self {
             iri: None,
@@ -1884,31 +1864,19 @@
     Variable(Variable<A>),
 }
 
-<<<<<<< HEAD
 impl<A> From<Variable<A>> for IArgument<A> {
-=======
-impl<A: ForIRI> From<Variable<A>> for IArgument<A> {
->>>>>>> 7e3d8589
     fn from(var: Variable<A>) -> IArgument<A> {
         Self::Variable(var)
     }
 }
 
-<<<<<<< HEAD
 impl<A> From<Individual<A>> for IArgument<A> {
-=======
-impl<A: ForIRI> From<Individual<A>> for IArgument<A> {
->>>>>>> 7e3d8589
     fn from(i: Individual<A>) -> IArgument<A> {
         Self::Individual(i)
     }
 }
 
-<<<<<<< HEAD
 impl<A> From<NamedIndividual<A>> for IArgument<A> {
-=======
-impl<A: ForIRI> From<NamedIndividual<A>> for IArgument<A> {
->>>>>>> 7e3d8589
     fn from(i: NamedIndividual<A>) -> IArgument<A> {
         Self::Individual(i.into())
     }
@@ -2188,8 +2156,6 @@
 
         assert_eq!(r.higher_kind(), HigherKind::SWRL);
     }
-<<<<<<< HEAD
-=======
 
     #[test]
     fn test_from_iterator() {
@@ -2225,5 +2191,4 @@
 
         assert_eq!(so, so2);
     }
->>>>>>> 7e3d8589
 }